--- conflicted
+++ resolved
@@ -27,20 +27,13 @@
             # get RGB predict image
             predict = model(data).squeeze()
             predict = reverse_one_hot(predict)
-<<<<<<< HEAD
-            predict = colour_code_segmentation(np.array(predict.cpu()), label_info)
-=======
             predict = np.array(predict)
->>>>>>> 556ae1c5
 
             # get RGB label image
             label = label.squeeze()
             label = reverse_one_hot(label)
-<<<<<<< HEAD
-            label = colour_code_segmentation(np.array(label.cpu()), label_info)
-=======
             label = np.array(label)
->>>>>>> 556ae1c5
+
             # compute per pixel accuracy
 
             precision = compute_global_accuracy(predict, label)
